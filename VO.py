from typing import *
import numpy as np
<<<<<<< HEAD
import cv2 as cv

class VO:

    def __init__(self, calib_file: str):

        self.K = self.read_calib_file_(path=calib_file)

        # todo: whatever format?
        self.features_3D_coords = None
        self.features_2D_coords = None



    def extract_features(self, image):
        '''
        NOTE: see https://amroamroamro.github.io/mexopencv/matlab/cv.SIFT.detectAndCompute.html for info on SIFT in/out formats
        Parameters
        -------
        image: np.ndarray

        Returns
        -------
        sift_features: type?

        '''
        pass

    def match_features(self, descriptor, descriptor_prev):
        '''
        Parameters
        ----------
        descriptor: np.ndarray of the query image feature descriptors
        descriptor_prev: np.ndarray of the reference image feature descriptors

        Returns
        -------
        correspondences between query and preious image descriptors
        '''
        # Note: do we need self here? match_features() does not use any data stored in the VO class 
        # UNLESS we decide to store the growing number of 3D pts and features in it

        bf = cv.BFMatcher(normType=cv.NORM_L1, crossCheck=True)
        matches = bf.match(descriptor, descriptor_prev)
        return matches

        

    def ransac(self, type: str = '8pt'):
        '''
        todo: call on function triangulate points
        Returns
        -------

        '''
        pass

    def check_num_inliers(self):
        '''

        Returns
        -------

        '''
        pass

    def triangulate_points(self):
        '''

        Returns
        -------

        '''



    def read_calib_file_(self, path: str):
        '''
        read calibration file to get camera intrisics

        Parameters
        ----------
        path: str
            path to config file

        Returns
        -------
        K: np.ndarray (3 x 3)
            contains the intrinsic camera matrix
        '''
        # read calib file
        K = np.genfromtxt(path)

        # select only first (left) cam, reshape and trim
        #todo: this is hardcoded as fuck
        K = K[0,1:].reshape((3,4))[:,:-1]

        return K

if __name__ == '__main__':

    calib_file = "D:/Master/VAMR/kitti/05/calib.txt"
    vo = VO(calibFile=calib_file)from typing import *
import numpy as np
=======
import cv2
import os
>>>>>>> 57accf09

class VO():

    def __init__(self, calib_file: str):

        self.K = self.read_calib_file_(path=calib_file)

        # todo: whatever format?
        self.features_3D_coords = None
        self.features_2D_coords = None

        # implemented feature extraction algorithms and their hyper params
        self.feature_extraction_algorithms_config = {
            'sift': {
                'nfeatures': 200
            }
        }


    def extract_features(self, image, algorithm: str = "sift"):
        '''
        Parameters
        -------
        image: np.ndarray
            image of which features are to be extracted
        algorithm: str
            feature extraction algorithm

        Comments
        -------
        I left the option to implement other feature extraction methods.
        Using self.feature_extraction_algorithms_config dict in the constructor, the hyperparams can be adjusted.

        Returns
        -------
        sift_features: list[keypoints, descriptors]
            keypoints: tuple[cv2.KeyPoint]
                tuple containing all keypoints (cv2.KeyPoint), ordered according to sift score
                cv2.KeyPoint: object containing angle: float, octave: int, pt: tuple(x,y), response: float, size: float
            descriptors: nfeatures x 128 np.ndarray
                contains all SIFT descriptors to the corresponding keyPoints
        '''

        # SIFT feature extraction
        if algorithm is list(self.feature_extraction_algorithms_config.keys())[0]:
            sift = cv2.SIFT_create(nfeatures=self.feature_extraction_algorithms_config[algorithm]['nfeatures'])
            keypoints, descriptors = sift.detectAndCompute(image, None)
        else:
            raise ValueError(f'algorithm {algorithm} not implemented')

        #TODO: When implementing other algos, make sure the output is of the same format
        features = [keypoints, descriptors]

        return features

    def match_features(self, feature, feature_prev):
        '''

        Parameters
        ----------
        feature: np.ndarray

        feature_prev: np.ndarray


        Returns
        -------
        correspondences

        '''
        pass

    def ransac(self, type: str = '8pt'):
        '''
        todo: call on function triangulate points
        Returns
        -------

        '''
        pass

    def check_num_inliers(self):
        '''

        Returns
        -------

        '''
        pass

    def triangulate_points(self):
        '''

        Returns
        -------

        '''



    def read_calib_file_(self, path: str):
        '''
        read calibration file to get camera intrisics

        Parameters
        ----------
        path: str
            path to config file

        Returns
        -------
        K: np.ndarray (3 x 3)
            contains the intrinsic camera matrix
        '''
        # read calib file
        K = np.genfromtxt(path)

        # select only first (left) cam, reshape and trim
        #todo: this is hardcoded as fuck
        K = K[0,1:].reshape((3,4))[:,:-1]

        return K

    def read_image_(self, file: str):

        image = cv2.imread(filename=file)

        if image is None:
            raise ValueError('image could not be read. Check path and filename.')

        return image

if __name__ == '__main__':
    pass<|MERGE_RESOLUTION|>--- conflicted
+++ resolved
@@ -1,114 +1,7 @@
 from typing import *
 import numpy as np
-<<<<<<< HEAD
-import cv2 as cv
-
-class VO:
-
-    def __init__(self, calib_file: str):
-
-        self.K = self.read_calib_file_(path=calib_file)
-
-        # todo: whatever format?
-        self.features_3D_coords = None
-        self.features_2D_coords = None
-
-
-
-    def extract_features(self, image):
-        '''
-        NOTE: see https://amroamroamro.github.io/mexopencv/matlab/cv.SIFT.detectAndCompute.html for info on SIFT in/out formats
-        Parameters
-        -------
-        image: np.ndarray
-
-        Returns
-        -------
-        sift_features: type?
-
-        '''
-        pass
-
-    def match_features(self, descriptor, descriptor_prev):
-        '''
-        Parameters
-        ----------
-        descriptor: np.ndarray of the query image feature descriptors
-        descriptor_prev: np.ndarray of the reference image feature descriptors
-
-        Returns
-        -------
-        correspondences between query and preious image descriptors
-        '''
-        # Note: do we need self here? match_features() does not use any data stored in the VO class 
-        # UNLESS we decide to store the growing number of 3D pts and features in it
-
-        bf = cv.BFMatcher(normType=cv.NORM_L1, crossCheck=True)
-        matches = bf.match(descriptor, descriptor_prev)
-        return matches
-
-        
-
-    def ransac(self, type: str = '8pt'):
-        '''
-        todo: call on function triangulate points
-        Returns
-        -------
-
-        '''
-        pass
-
-    def check_num_inliers(self):
-        '''
-
-        Returns
-        -------
-
-        '''
-        pass
-
-    def triangulate_points(self):
-        '''
-
-        Returns
-        -------
-
-        '''
-
-
-
-    def read_calib_file_(self, path: str):
-        '''
-        read calibration file to get camera intrisics
-
-        Parameters
-        ----------
-        path: str
-            path to config file
-
-        Returns
-        -------
-        K: np.ndarray (3 x 3)
-            contains the intrinsic camera matrix
-        '''
-        # read calib file
-        K = np.genfromtxt(path)
-
-        # select only first (left) cam, reshape and trim
-        #todo: this is hardcoded as fuck
-        K = K[0,1:].reshape((3,4))[:,:-1]
-
-        return K
-
-if __name__ == '__main__':
-
-    calib_file = "D:/Master/VAMR/kitti/05/calib.txt"
-    vo = VO(calibFile=calib_file)from typing import *
-import numpy as np
-=======
 import cv2
 import os
->>>>>>> 57accf09
 
 class VO():
 
@@ -164,22 +57,23 @@
 
         return features
 
-    def match_features(self, feature, feature_prev):
+    def match_features(self, descriptor, descriptor_prev):
         '''
-
         Parameters
         ----------
-        feature: np.ndarray
-
-        feature_prev: np.ndarray
-
+        descriptor: np.ndarray of the query image feature descriptors
+        descriptor_prev: np.ndarray of the reference image feature descriptors
 
         Returns
         -------
-        correspondences
+        correspondences between query and preious image descriptors
+        '''
+        # Note: do we need self here? match_features() does not use any data stored in the VO class 
+        # UNLESS we decide to store the growing number of 3D pts and features in it
 
-        '''
-        pass
+        bf = cv2.BFMatcher(normType=cv2.NORM_L1, crossCheck=True)
+        matches = bf.match(descriptor, descriptor_prev)
+        return matches
 
     def ransac(self, type: str = '8pt'):
         '''
