--- conflicted
+++ resolved
@@ -346,16 +346,6 @@
         '''
         pass
 
-<<<<<<< HEAD
-    def set_keyframe_(self, image: np.ndarray):
-        '''
-        set the current frame, atm only for debugging
-
-        Parameters
-        ----------
-        image: np.ndarray
-        '''
-=======
     def reprojectPoints(self, P, M, K):
         '''
         Reproject 3D points given a projection matrix. From ex02 (PnP)\n
@@ -509,9 +499,7 @@
         else:
             raise ValueError("Please input a valid mode for. See visualize() definition.")
 
->>>>>>> 66835366
-
-        self.keyframe = image
+
 
     def read_calib_file_(self, path: str):
         '''
