--- conflicted
+++ resolved
@@ -8,16 +8,6 @@
     def __init__(self, calib_file: str):
 
         self.K = self.read_calib_file_(path=calib_file)
-<<<<<<< HEAD
-
-        # todo: whatever format?
-        # self.features_3D_coords = None
-        # self.features_2D_coords = None
-        self.query_features = {} # stores {"features", "descriptors"} of the current query image
-        self.world_points_3d = [] # MAYBE MAKE THIS (npoints x 131) NDARRAY, where [:,:3] is the [x,y,z] world coordinate and [:,4:] is the 128 descriptor
-                                # dynamic storage of triangulated 3D points in world frame and their descriptors (npoints x 128 np.ndarray)
-        
-=======
         self.num_features = 400
         
         # Query
@@ -30,16 +20,11 @@
         self.world_points_3d = np.ndarray() # np.ndarray(npoints x 131), where [:,:3] is the [x,y,z] world coordinate and [:,4:] is the 128 descriptor
                                 # dynamic storage of triangulated 3D points in world frame and their descriptors (npoints x 128 np.ndarray)
         self.poses = np.ndarray() # np.ndarray(3 x 4 x nimages) where 3x4 is [R|t] projection matrix
->>>>>>> 20253736
 
         # implemented feature extraction algorithms and their hyper params
         self.feature_extraction_algorithms_config = {
             'sift': {
-<<<<<<< HEAD
-                'nfeatures': 400
-=======
                 'nfeatures': self.num_features
->>>>>>> 20253736
             }
         }
 
