--- conflicted
+++ resolved
@@ -60,10 +60,9 @@
 
         #TODO: When implementing other algos, make sure the output is of the same format
         self.query_features = {"keypoints": keypoints, "descriptors": descriptors}
-        
+
         #TODO: store query image descriptors in self.world_points_3d ---> THIS MAY GO IN TRIANGULATE() function
 
-<<<<<<< HEAD
     def initialize_point_cloud(self, image: np.ndarray):
         '''
         initialize point cloud if depth uncertainty is below threshold
@@ -105,15 +104,12 @@
 
         a = 2
 
-    def match_features(self, feature, feature_prev):
-=======
     def match_features(self, method: str, descriptor_prev=None, num_matches_previous=None):
->>>>>>> 674c15f1
         '''
         Parameters
         ----------
         method: str
-            Should be either '2d2d' or '3d2d'. Specifies the retrieval method. 
+            Should be either '2d2d' or '3d2d'. Specifies the retrieval method.
         descriptor_prev (for 2d2d only): np.ndarray
             Reference image feature descriptors.
             Used when method is '2d2d' to pass the descriptor of the previous image.
@@ -124,7 +120,7 @@
         Comments
         -------
         TODO Likely still need to tune num_previous_descriptors. How doo we make this dynamic?
-        
+
         Returns
         -------
         A 1-by-N structure array with the following fields:
@@ -136,7 +132,7 @@
 
         if method not in ['2d2d', '3d2d']:
             raise ValueError("Invalid retrieval method. Use '2d2d' or '3d2d'.")
-        
+
         if method == '2d2d':
             if descriptor_prev is None:
                 raise ValueError("For '2d2d' retrieval, provide descriptor_prev.")
@@ -295,7 +291,7 @@
             raise ValueError('image could not be read. Check path and filename.')
 
         return image
-    
+
 
 
 if __name__ == '__main__':
